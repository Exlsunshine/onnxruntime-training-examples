# Copyright (c) Microsoft Corporation. All rights reserved.
# Licensed under the MIT License.
<<<<<<< HEAD

# Todo: Fill with official rc3 release image
FROM ortrelease.azurecr.io/onnxruntime-training:orttraining_rc3_latest
=======
FROM mcr.microsoft.com/azureml/onnxruntime-training:0.1-rc3-openmpi4.0-cuda10.2-cudnn8.0-nccl2.7
>>>>>>> 9167bcae

# install nvidia run script dependencies
RUN apt-get -y update &&\
    apt-get install -y git &&\
    pip install --no-cache-dir \
    tqdm boto3 requests six ipdb \
    h5py html2text nltk progressbar \
    git+https://github.com/NVIDIA/dllogger<|MERGE_RESOLUTION|>--- conflicted
+++ resolved
@@ -1,12 +1,6 @@
 # Copyright (c) Microsoft Corporation. All rights reserved.
 # Licensed under the MIT License.
-<<<<<<< HEAD
-
-# Todo: Fill with official rc3 release image
-FROM ortrelease.azurecr.io/onnxruntime-training:orttraining_rc3_latest
-=======
 FROM mcr.microsoft.com/azureml/onnxruntime-training:0.1-rc3-openmpi4.0-cuda10.2-cudnn8.0-nccl2.7
->>>>>>> 9167bcae
 
 # install nvidia run script dependencies
 RUN apt-get -y update &&\
